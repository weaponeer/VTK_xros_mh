--- conflicted
+++ resolved
@@ -1,12 +1,7 @@
 # VTK version number components.
 set(VTK_MAJOR_VERSION 9)
-<<<<<<< HEAD
-set(VTK_MINOR_VERSION 2)
+set(VTK_MINOR_VERSION 3)
 set(VTK_BUILD_VERSION 20230810)
-=======
-set(VTK_MINOR_VERSION 3)
-set(VTK_BUILD_VERSION 20230807)
->>>>>>> 0a77d7cf
 
 if (NOT VTK_MINOR_VERSION LESS 100)
   message(FATAL_ERROR
