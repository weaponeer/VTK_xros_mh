--- conflicted
+++ resolved
@@ -69,14 +69,6 @@
   if( this->ROI != NULL )
     this->ROI->Delete();
   this->ROI = NULL;
-<<<<<<< HEAD
-=======
-
-// Filters should never delete the controller.
-//  if( this->Controller != NULL)
-//    this->Controller->Delete();
-//  this->Controller = NULL;
->>>>>>> e6a8d19d
 }
 
 //-----------------------------------------------------------------------------
